//! Implementations for all of Rust's builtin types.

use std::borrow::Cow;
use std::collections::{
    BinaryHeap,
    BTreeMap,
    BTreeSet,
    LinkedList,
    HashMap,
    HashSet,
    VecDeque,
};
#[cfg(feature = "nightly")]
use collections::enum_set::{CLike, EnumSet};
use std::hash::Hash;
#[cfg(feature = "nightly")]
use std::iter;
#[cfg(feature = "nightly")]
use std::num;
#[cfg(feature = "nightly")]
use std::ops;
use std::path;
use std::rc::Rc;
use std::sync::Arc;

#[cfg(feature = "nightly")]
use core::nonzero::{NonZero, Zeroable};

use super::{
    Serialize,
    Serializer,
    SeqVisitor,
    MapVisitor,
};

///////////////////////////////////////////////////////////////////////////////

macro_rules! impl_visit {
    ($ty:ty, $method:ident) => {
        impl Serialize for $ty {
            #[inline]
            fn serialize<S>(&self, serializer: &mut S) -> Result<(), S::Error>
                where S: Serializer,
            {
                serializer.$method(*self)
            }
        }
    }
}

impl_visit!(bool, serialize_bool);
impl_visit!(isize, serialize_isize);
impl_visit!(i8, serialize_i8);
impl_visit!(i16, serialize_i16);
impl_visit!(i32, serialize_i32);
impl_visit!(i64, serialize_i64);
impl_visit!(usize, serialize_usize);
impl_visit!(u8, serialize_u8);
impl_visit!(u16, serialize_u16);
impl_visit!(u32, serialize_u32);
impl_visit!(u64, serialize_u64);
impl_visit!(f32, serialize_f32);
impl_visit!(f64, serialize_f64);
impl_visit!(char, serialize_char);

///////////////////////////////////////////////////////////////////////////////

impl Serialize for str {
    #[inline]
    fn serialize<S>(&self, serializer: &mut S) -> Result<(), S::Error>
        where S: Serializer,
    {
        serializer.serialize_str(self)
    }
}

impl Serialize for String {
    #[inline]
    fn serialize<S>(&self, serializer: &mut S) -> Result<(), S::Error>
        where S: Serializer,
    {
        (&self[..]).serialize(serializer)
    }
}

///////////////////////////////////////////////////////////////////////////////

impl<T> Serialize for Option<T> where T: Serialize {
    #[inline]
    fn serialize<S>(&self, serializer: &mut S) -> Result<(), S::Error>
        where S: Serializer,
    {
        match *self {
            Some(ref value) => serializer.serialize_some(value),
            None => serializer.serialize_none(),
        }
    }
}

impl<T> SeqVisitor for Option<T> where T: Serialize {
    #[inline]
    fn visit<S>(&mut self, serializer: &mut S) -> Result<Option<()>, S::Error>
        where S: Serializer,
    {
        match self.take() {
            Some(value) => {
                try!(serializer.serialize_seq_elt(value));
                Ok(Some(()))
            }
            None => Ok(None),
        }
    }

    #[inline]
    fn len(&self) -> Option<usize> {
        Some(if self.is_some() { 1 } else { 0 })
    }
}

///////////////////////////////////////////////////////////////////////////////

/// A `serde::Visitor` for sequence iterators.
///
/// # Examples
///
/// ```
/// use serde::{Serialize, Serializer};
/// use serde::ser::impls::SeqIteratorVisitor;
///
/// struct Seq(Vec<u32>);
///
/// impl Serialize for Seq {
///     fn serialize<S>(&self, ser: &mut S) -> Result<(), S::Error>
///         where S: Serializer,
///     {
///         ser.serialize_seq(SeqIteratorVisitor::new(
///             self.0.iter(),
///             Some(self.0.len()),
///         ))
///     }
/// }
/// ```
pub struct SeqIteratorVisitor<Iter> {
    iter: Iter,
    len: Option<usize>,
}

impl<T, Iter> SeqIteratorVisitor<Iter>
    where Iter: Iterator<Item=T>
{
    /// Construct a new `SeqIteratorVisitor<Iter>`.
    #[inline]
    pub fn new(iter: Iter, len: Option<usize>) -> SeqIteratorVisitor<Iter> {
        SeqIteratorVisitor {
            iter: iter,
            len: len,
        }
    }
}

impl<T, Iter> SeqVisitor for SeqIteratorVisitor<Iter>
    where T: Serialize,
          Iter: Iterator<Item=T>,
{
    #[inline]
    fn visit<S>(&mut self, serializer: &mut S) -> Result<Option<()>, S::Error>
        where S: Serializer,
    {
        match self.iter.next() {
            Some(value) => {
                try!(serializer.serialize_seq_elt(value));
                Ok(Some(()))
            }
            None => Ok(None),
        }
    }

    #[inline]
    fn len(&self) -> Option<usize> {
        self.len
    }
}

///////////////////////////////////////////////////////////////////////////////

impl<T> Serialize for [T]
    where T: Serialize,
{
    #[inline]
    fn serialize<S>(&self, serializer: &mut S) -> Result<(), S::Error>
        where S: Serializer,
    {
        serializer.serialize_seq(SeqIteratorVisitor::new(self.iter(), Some(self.len())))
    }
}

macro_rules! array_impls {
    ($len:expr) => {
        impl<T> Serialize for [T; $len] where T: Serialize {
            #[inline]
            fn serialize<S>(&self, serializer: &mut S) -> Result<(), S::Error>
                where S: Serializer,
            {
                serializer.serialize_seq(SeqIteratorVisitor::new(self.iter(), Some($len)))
            }
        }
    }
}

array_impls!(0);
array_impls!(1);
array_impls!(2);
array_impls!(3);
array_impls!(4);
array_impls!(5);
array_impls!(6);
array_impls!(7);
array_impls!(8);
array_impls!(9);
array_impls!(10);
array_impls!(11);
array_impls!(12);
array_impls!(13);
array_impls!(14);
array_impls!(15);
array_impls!(16);
array_impls!(17);
array_impls!(18);
array_impls!(19);
array_impls!(20);
array_impls!(21);
array_impls!(22);
array_impls!(23);
array_impls!(24);
array_impls!(25);
array_impls!(26);
array_impls!(27);
array_impls!(28);
array_impls!(29);
array_impls!(30);
array_impls!(31);
array_impls!(32);

///////////////////////////////////////////////////////////////////////////////

impl<T> Serialize for BinaryHeap<T>
    where T: Serialize + Ord
{
    #[inline]
    fn serialize<S>(&self, serializer: &mut S) -> Result<(), S::Error>
        where S: Serializer,
    {
        serializer.serialize_seq(SeqIteratorVisitor::new(self.iter(), Some(self.len())))
    }
}

impl<T> Serialize for BTreeSet<T>
    where T: Serialize + Ord,
{
    #[inline]
    fn serialize<S>(&self, serializer: &mut S) -> Result<(), S::Error>
        where S: Serializer,
    {
        serializer.serialize_seq(SeqIteratorVisitor::new(self.iter(), Some(self.len())))
    }
}

#[cfg(feature = "nightly")]
impl<T> Serialize for EnumSet<T>
    where T: Serialize + CLike
{
    #[inline]
    fn serialize<S>(&self, serializer: &mut S) -> Result<(), S::Error>
        where S: Serializer,
    {
        serializer.serialize_seq(SeqIteratorVisitor::new(self.iter(), Some(self.len())))
    }
}

impl<T> Serialize for HashSet<T>
    where T: Serialize + Eq + Hash,
{
    #[inline]
    fn serialize<S>(&self, serializer: &mut S) -> Result<(), S::Error>
        where S: Serializer,
    {
        serializer.serialize_seq(SeqIteratorVisitor::new(self.iter(), Some(self.len())))
    }
}

impl<T> Serialize for LinkedList<T>
    where T: Serialize,
{
    #[inline]
    fn serialize<S>(&self, serializer: &mut S) -> Result<(), S::Error>
        where S: Serializer,
    {
        serializer.serialize_seq(SeqIteratorVisitor::new(self.iter(), Some(self.len())))
    }
}

#[cfg(feature = "nightly")]
impl<A> Serialize for ops::Range<A>
    where A: Serialize + Clone + iter::Step + num::One,
          for<'a> &'a A: ops::Add<&'a A, Output = A>,
{
    #[inline]
    fn serialize<S>(&self, serializer: &mut S) -> Result<(), S::Error>
        where S: Serializer,
    {
        let len = iter::Step::steps_between(&self.start, &self.end, &A::one());
        serializer.serialize_seq(SeqIteratorVisitor::new(self.clone(), len))
    }
}

impl<T> Serialize for Vec<T> where T: Serialize {
    #[inline]
    fn serialize<S>(&self, serializer: &mut S) -> Result<(), S::Error>
        where S: Serializer,
    {
        (&self[..]).serialize(serializer)
    }
}

impl<T> Serialize for VecDeque<T> where T: Serialize {
    #[inline]
    fn serialize<S>(&self, serializer: &mut S) -> Result<(), S::Error>
        where S: Serializer,
    {
        serializer.serialize_seq(SeqIteratorVisitor::new(self.iter(), Some(self.len())))
    }
}

///////////////////////////////////////////////////////////////////////////////

impl Serialize for () {
    #[inline]
    fn serialize<S>(&self, serializer: &mut S) -> Result<(), S::Error>
        where S: Serializer,
    {
        serializer.serialize_unit()
    }
}

///////////////////////////////////////////////////////////////////////////////

// FIXME(rust #19630) Remove this work-around
macro_rules! e {
    ($e:expr) => { $e }
}

macro_rules! tuple_impls {
    ($(
        $TupleVisitor:ident ($len:expr, $($T:ident),+) {
            $($state:pat => $idx:tt,)+
        }
    )+) => {
        $(
            /// A tuple visitor.
            pub struct $TupleVisitor<'a, $($T: 'a),+> {
                tuple: &'a ($($T,)+),
                state: u8,
            }

            impl<'a, $($T: 'a),+> $TupleVisitor<'a, $($T),+> {
                /// Construct a new, empty `TupleVisitor`.
                pub fn new(tuple: &'a ($($T,)+)) -> $TupleVisitor<'a, $($T),+> {
                    $TupleVisitor {
                        tuple: tuple,
                        state: 0,
                    }
                }
            }

            impl<'a, $($T),+> SeqVisitor for $TupleVisitor<'a, $($T),+>
                where $($T: Serialize),+
            {
                fn visit<S>(&mut self, serializer: &mut S) -> Result<Option<()>, S::Error>
                    where S: Serializer,
                {
                    match self.state {
                        $(
                            $state => {
                                self.state += 1;
                                Ok(Some(try!(serializer.serialize_tuple_elt(&e!(self.tuple.$idx)))))
                            }
                        )+
                        _ => {
                            Ok(None)
                        }
                    }
                }

                fn len(&self) -> Option<usize> {
                    Some($len)
                }
            }

            impl<$($T),+> Serialize for ($($T,)+)
                where $($T: Serialize),+
            {
                #[inline]
                fn serialize<S: Serializer>(&self, serializer: &mut S) -> Result<(), S::Error> {
                    serializer.serialize_tuple($TupleVisitor::new(self))
                }
            }
        )+
    }
}

tuple_impls! {
    TupleVisitor1 (1, T0) {
        0 => 0,
    }
    TupleVisitor2 (2, T0, T1) {
        0 => 0,
        1 => 1,
    }
    TupleVisitor3 (3, T0, T1, T2) {
        0 => 0,
        1 => 1,
        2 => 2,
    }
    TupleVisitor4 (4, T0, T1, T2, T3) {
        0 => 0,
        1 => 1,
        2 => 2,
        3 => 3,
    }
    TupleVisitor5 (5, T0, T1, T2, T3, T4) {
        0 => 0,
        1 => 1,
        2 => 2,
        3 => 3,
        4 => 4,
    }
    TupleVisitor6 (6, T0, T1, T2, T3, T4, T5) {
        0 => 0,
        1 => 1,
        2 => 2,
        3 => 3,
        4 => 4,
        5 => 5,
    }
    TupleVisitor7 (7, T0, T1, T2, T3, T4, T5, T6) {
        0 => 0,
        1 => 1,
        2 => 2,
        3 => 3,
        4 => 4,
        5 => 5,
        6 => 6,
    }
    TupleVisitor8 (8, T0, T1, T2, T3, T4, T5, T6, T7) {
        0 => 0,
        1 => 1,
        2 => 2,
        3 => 3,
        4 => 4,
        5 => 5,
        6 => 6,
        7 => 7,
    }
    TupleVisitor9 (9, T0, T1, T2, T3, T4, T5, T6, T7, T8) {
        0 => 0,
        1 => 1,
        2 => 2,
        3 => 3,
        4 => 4,
        5 => 5,
        6 => 6,
        7 => 7,
        8 => 8,
    }
    TupleVisitor10 (10, T0, T1, T2, T3, T4, T5, T6, T7, T8, T9) {
        0 => 0,
        1 => 1,
        2 => 2,
        3 => 3,
        4 => 4,
        5 => 5,
        6 => 6,
        7 => 7,
        8 => 8,
        9 => 9,
    }
    TupleVisitor11 (11, T0, T1, T2, T3, T4, T5, T6, T7, T8, T9, T10) {
        0 => 0,
        1 => 1,
        2 => 2,
        3 => 3,
        4 => 4,
        5 => 5,
        6 => 6,
        7 => 7,
        8 => 8,
        9 => 9,
        10 => 10,
    }
    TupleVisitor12 (12, T0, T1, T2, T3, T4, T5, T6, T7, T8, T9, T10, T11) {
        0 => 0,
        1 => 1,
        2 => 2,
        3 => 3,
        4 => 4,
        5 => 5,
        6 => 6,
        7 => 7,
        8 => 8,
        9 => 9,
        10 => 10,
        11 => 11,
    }
}

///////////////////////////////////////////////////////////////////////////////

/// A `serde::Visitor` for (key, value) map iterators.
///
/// # Examples
///
/// ```
/// use std::collections::HashMap;
/// use serde::{Serialize, Serializer};
/// use serde::ser::impls::MapIteratorVisitor;
///
/// struct Map(HashMap<u32, u32>);
///
/// impl Serialize for Map {
///     fn serialize<S>(&self, ser: &mut S) -> Result<(), S::Error>
///         where S: Serializer,
///     {
///         ser.serialize_map(MapIteratorVisitor::new(
///             self.0.iter(),
///             Some(self.0.len()),
///         ))
///     }
/// }
/// ```
pub struct MapIteratorVisitor<Iter> {
    iter: Iter,
    len: Option<usize>,
}

impl<K, V, Iter> MapIteratorVisitor<Iter>
    where Iter: Iterator<Item=(K, V)>
{
    /// Construct a new `MapIteratorVisitor<Iter>`.
    #[inline]
    pub fn new(iter: Iter, len: Option<usize>) -> MapIteratorVisitor<Iter> {
        MapIteratorVisitor {
            iter: iter,
            len: len,
        }
    }
}

impl<K, V, I> MapVisitor for MapIteratorVisitor<I>
    where K: Serialize,
          V: Serialize,
          I: Iterator<Item=(K, V)>,
{
    #[inline]
    fn visit<S>(&mut self, serializer: &mut S) -> Result<Option<()>, S::Error>
        where S: Serializer,
    {
        match self.iter.next() {
            Some((key, value)) => {
<<<<<<< HEAD
                let value = try!(serializer.serialize_map_elt(key, value));
                Ok(Some(value))
=======
                try!(serializer.visit_map_elt(key, value));
                Ok(Some(()))
>>>>>>> 8df841f0
            }
            None => Ok(None)
        }
    }

    #[inline]
    fn len(&self) -> Option<usize> {
        self.len
    }
}

///////////////////////////////////////////////////////////////////////////////

impl<K, V> Serialize for BTreeMap<K, V>
    where K: Serialize + Ord,
          V: Serialize,
{
    #[inline]
    fn serialize<S>(&self, serializer: &mut S) -> Result<(), S::Error>
        where S: Serializer,
    {
        serializer.serialize_map(MapIteratorVisitor::new(self.iter(), Some(self.len())))
    }
}

impl<K, V> Serialize for HashMap<K, V>
    where K: Serialize + Eq + Hash,
          V: Serialize,
{
    #[inline]
    fn serialize<S>(&self, serializer: &mut S) -> Result<(), S::Error>
        where S: Serializer,
    {
        serializer.serialize_map(MapIteratorVisitor::new(self.iter(), Some(self.len())))
    }
}

///////////////////////////////////////////////////////////////////////////////

impl<'a, T: ?Sized> Serialize for &'a T where T: Serialize {
    #[inline]
    fn serialize<S>(&self, serializer: &mut S) -> Result<(), S::Error>
        where S: Serializer,
    {
        (**self).serialize(serializer)
    }
}

impl<'a, T: ?Sized> Serialize for &'a mut T where T: Serialize {
    #[inline]
    fn serialize<S>(&self, serializer: &mut S) -> Result<(), S::Error>
        where S: Serializer,
    {
        (**self).serialize(serializer)
    }
}

impl<T: ?Sized> Serialize for Box<T> where T: Serialize {
    #[inline]
    fn serialize<S>(&self, serializer: &mut S) -> Result<(), S::Error>
        where S: Serializer,
    {
        (**self).serialize(serializer)
    }
}

impl<T> Serialize for Rc<T> where T: Serialize, {
    #[inline]
    fn serialize<S>(&self, serializer: &mut S) -> Result<(), S::Error>
        where S: Serializer,
    {
        (**self).serialize(serializer)
    }
}

impl<T> Serialize for Arc<T> where T: Serialize, {
    #[inline]
    fn serialize<S>(&self, serializer: &mut S) -> Result<(), S::Error>
        where S: Serializer,
    {
        (**self).serialize(serializer)
    }
}

impl<'a, T: ?Sized> Serialize for Cow<'a, T> where T: Serialize + ToOwned, {
    #[inline]
    fn serialize<S>(&self, serializer: &mut S) -> Result<(), S::Error>
        where S: Serializer,
    {
        (**self).serialize(serializer)
    }
}

///////////////////////////////////////////////////////////////////////////////

impl<T, E> Serialize for Result<T, E> where T: Serialize, E: Serialize {
    fn serialize<S>(&self, serializer: &mut S) -> Result<(), S::Error> where S: Serializer {
        match *self {
            Result::Ok(ref value) => {
                serializer.serialize_newtype_variant("Result", 0, "Ok", value)
            }
            Result::Err(ref value) => {
                serializer.serialize_newtype_variant("Result", 1, "Err", value)
            }
        }
    }
}

///////////////////////////////////////////////////////////////////////////////

impl Serialize for path::Path {
    fn serialize<S>(&self, serializer: &mut S) -> Result<(), S::Error>
        where S: Serializer,
    {
        self.to_str().unwrap().serialize(serializer)
    }
}

impl Serialize for path::PathBuf {
    fn serialize<S>(&self, serializer: &mut S) -> Result<(), S::Error>
        where S: Serializer,
    {
        self.to_str().unwrap().serialize(serializer)
    }
}

#[cfg(feature = "nightly")]
impl<T> Serialize for NonZero<T> where T: Serialize + Zeroable {
    fn serialize<S>(&self, serializer: &mut S) -> Result<(), S::Error> where S: Serializer {
        (**self).serialize(serializer)
    }
}

///////////////////////////////////////////////////////////////////////////////

#[cfg(feature = "num-bigint")]
impl Serialize for ::num::bigint::BigInt {
    fn serialize<S>(&self, serializer: &mut S) -> Result<(), S::Error> where S: Serializer {
        self.to_str_radix(10).serialize(serializer)
    }
}

#[cfg(feature = "num-bigint")]
impl Serialize for ::num::bigint::BigUint {
    fn serialize<S>(&self, serializer: &mut S) -> Result<(), S::Error> where S: Serializer {
        self.to_str_radix(10).serialize(serializer)
    }
}

#[cfg(feature = "num-complex")]
impl<T> Serialize for ::num::complex::Complex<T>
    where T: Serialize + Clone + ::num::Num
{
    fn serialize<S>(&self, serializer: &mut S) -> Result<(), S::Error> where S: Serializer {
        (&self.re, &self.im).serialize(serializer)
    }
}

#[cfg(feature = "num-rational")]
impl<T> Serialize for ::num::rational::Ratio<T>
    where T: Serialize + Clone + ::num::Integer + PartialOrd
{
    fn serialize<S>(&self, serializer: &mut S) -> Result<(), S::Error> where S: Serializer {
        (self.numer(), self.denom()).serialize(serializer)
    }
}<|MERGE_RESOLUTION|>--- conflicted
+++ resolved
@@ -566,13 +566,8 @@
     {
         match self.iter.next() {
             Some((key, value)) => {
-<<<<<<< HEAD
-                let value = try!(serializer.serialize_map_elt(key, value));
-                Ok(Some(value))
-=======
-                try!(serializer.visit_map_elt(key, value));
+                try!(serializer.serialize_map_elt(key, value));
                 Ok(Some(()))
->>>>>>> 8df841f0
             }
             None => Ok(None)
         }
