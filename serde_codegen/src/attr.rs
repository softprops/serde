--- conflicted
+++ resolved
@@ -262,7 +262,6 @@
 
 /// Represents container (e.g. struct) attribute information
 #[derive(Debug)]
-<<<<<<< HEAD
 pub struct ContainerAttrs {
     deny_unknown_fields: bool,
 }
@@ -273,65 +272,16 @@
     }
 }
 
-pub struct ContainerAttrsBuilder {
-    deny_unknown_fields: bool,
-}
-
-impl ContainerAttrsBuilder {
-    pub fn new() -> ContainerAttrsBuilder {
-        ContainerAttrsBuilder {
-            deny_unknown_fields: false,
-        }
-    }
-
-    pub fn attrs(self, attrs: &[ast::Attribute]) -> ContainerAttrsBuilder {
-        attrs.iter().fold(self, ContainerAttrsBuilder::attr)
-    }
-
-    pub fn attr(self, attr: &ast::Attribute) -> ContainerAttrsBuilder {
-        match attr.node.value.node {
-            ast::MetaList(ref name, ref items) if name == &"serde" => {
-                attr::mark_used(&attr);
-                items.iter().fold(self, ContainerAttrsBuilder::meta_item)
-            }
-            _ => {
-                self
-            }
-        }
-    }
-
-    pub fn meta_item(self, meta_item: &P<ast::MetaItem>) -> ContainerAttrsBuilder {
-        match meta_item.node {
-            ast::MetaWord(ref name) if name == &"deny_unknown_fields" => {
-                self.deny_unknown_fields()
-            }
-            _ => {
-                // Ignore unknown meta variables for now.
-                self
-            }
-        }
-    }
-
-    pub fn deny_unknown_fields(mut self) -> ContainerAttrsBuilder {
-        self.deny_unknown_fields = true;
-        self
-    }
-
-    pub fn build(self) -> ContainerAttrs {
-        ContainerAttrs {
-            deny_unknown_fields: self.deny_unknown_fields,
-        }
-=======
-pub struct ContainerAttrs;
-
 pub struct ContainerAttrsBuilder<'a> {
     cx: &'a ExtCtxt<'a>,
+    deny_unknown_fields: bool,
 }
 
 impl<'a> ContainerAttrsBuilder<'a> {
     pub fn new(cx: &'a ExtCtxt) -> Self {
         ContainerAttrsBuilder {
             cx: cx,
+            deny_unknown_fields: false,
         }
     }
 
@@ -361,6 +311,9 @@
 
     pub fn meta_item(self, meta_item: &P<ast::MetaItem>) -> Result<Self, ()> {
         match meta_item.node {
+            ast::MetaWord(ref name) if name == &"deny_unknown_fields" => {
+                Ok(self.deny_unknown_fields())
+            }
             _ => {
                 self.cx.span_err(
                     meta_item.span,
@@ -371,8 +324,14 @@
         }
     }
 
+    pub fn deny_unknown_fields(mut self) -> Self {
+        self.deny_unknown_fields = true;
+        self
+    }
+
     pub fn build(self) -> ContainerAttrs {
-        ContainerAttrs
->>>>>>> 8df841f0
+        ContainerAttrs {
+            deny_unknown_fields: self.deny_unknown_fields,
+        }
     }
 }